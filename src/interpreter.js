/*
* Author: Jonas Finnemann Jensen
* Github: https://github.com/jonasfj
*/
import PrattParser from './prattparser';
import {isString, isNumber, isBool,
  isArray, isObject, isFunction} from './type-utils';
import InterpreterError from './error';

let expectationError = (operator, expectation) => new InterpreterError(`'${operator}' expects '${expectation}'`);

let parseList = (ctx, separator, terminator) => {
  let list = [];
  if (!ctx.attempt(terminator)) {
    do {
      list.push(ctx.parse());
    } while (ctx.attempt(separator));
    ctx.require(terminator);
  }
  return list;
};

let parseObject = (ctx) => {
  let obj = {};
  if (!ctx.attempt('}')) {
    do {
      let k = ctx.require('identifier', 'string');
      if (k.kind === 'string') {
        k.value = parseString(k.value);
      }
      ctx.require(':');
      let v = ctx.parse();
      obj[k.value] = v;
    } while (ctx.attempt(','));
    ctx.require('}');
  }
  return obj;
};

let parseInterval = (left, token, ctx) => {
  let a = null, b = null, isInterval = false;
  if (ctx.attempt(':')) {
    a = 0;
    isInterval = true;
  } else {
    a = ctx.parse();
    if (ctx.attempt(':')) {
      isInterval = true;
    }
  }

  if (isInterval && !ctx.attempt(']')) {
    b = ctx.parse();
    ctx.require(']');
  }

  if (!isInterval) {
    ctx.require(']');
  }

  return accessProperty(left, a, b, isInterval);
};

let accessProperty = (left, a, b, isInterval) => {
  if (isArray(left) || isString(left)) {
    if (isInterval) {
      b = b === null ? left.length : b;
      if (!isNumber(a) || !isNumber(b)) {
        throw new InterpreterError('cannot perform interval access with non-integers');
      }
      return left.slice(a, b);
    }
    if (!isNumber(a)) {
      throw new InterpreterError('should access arrays using integers only');
    }

    // for -ve index access
    a = a < 0 ? (left.length + a) % left.length : a;
    return left[a];
  }

  // if we reach here it means we are accessing property value from object
  if (!isObject(left)) {
    throw new InterpreterError('cannot access properties from non-objects');
  }

  if (!left.hasOwnProperty(a)) {
    throw new InterpreterError(`'${a}' not found in ${JSON.stringify(left, null, '\t')}`);
  }

  if (isString(a)) {
    return left[a];
  }
  throw new InterpreterError('cannot use non strings/numbers as keys');
};

let parseString = (str) => {
  if (str[0] === '"') {
    return str.replace('"', '\"').slice(1, -1);
  }
  return str.replace('\"', '"').slice(1, -1);
};

let testComparisonOperands = (operator, left, right) => {

  if (operator === '==' || operator === '!=') {
    return null;
  }

  let test = ['>=', '<=', '<', '>'].some(v => v === operator)
              && (isNumber(left) && isNumber(right) || isString(left) && isString(right));
  
  if (!test) {
    throw expectationError(`infix: ${operator}`, `numbers/strings ${operator} numbers/strings`);
  }
  return;
};

let testMathOperands = (operator, left, right) => {
  if (operator === '+' && !(isNumber(left) && isNumber(right) || isString(left) && isString(right))) {
    throw expectationError('infix: +', 'number/string + number/string'); 
  } 
  if (['-', '*', '/', '**'].some(v => v === operator) && !(isNumber(left) && isNumber(right))) {
    throw expectationError(`infix: ${operator}`, `number ${operator} number`);
  }
  return;
};

let testLogicalOperand = (operator, operand) => {
  if (!isBool(operand)) {
    throw expectationError(`infix: ${operator}`, `boolean ${operator} boolean`);
  }
};

let prefixRules = {};
let infixRules = {};

// defining prefix rules
prefixRules['number'] = (token, ctx) => {
  let v = Number(token.value);
  if (isNaN(v)) {
    throw new Error(`${token.value} should be a number`);
  }
  return v;
};

prefixRules['!'] = (token, ctx) => {
  let operand = ctx.parse('unary');
  testLogicalOperand('!', operand);
  return !operand;
};

prefixRules['-'] = (token, ctx) => {
  let v = ctx.parse('unary');
  let result = -v;
  if (isNaN(result)) {
    throw expectationError('unary: -', 'number');
  }
  return result;
};

prefixRules['+'] = (token, ctx) => {
  let v = ctx.parse('unary');
  let result = +v;
  if (isNaN(result)) {
    throw expectationError('unary: +', 'number');
  }
  return result;
};

prefixRules['identifier'] = (token, ctx) => {
  if (ctx.context.hasOwnProperty(token.value)) {
    return ctx.context[token.value];
  }
  throw new InterpreterError('can access own properties of objects');
};

prefixRules['['] = (token, ctx) => parseList(ctx, ',', ']');

prefixRules['('] = (token, ctx) => {
  let v = ctx.parse(); 
  ctx.require(')'); 
  return v;
};

prefixRules['{'] = (token, ctx) => parseObject(ctx);

prefixRules['string'] = (token, ctx) => parseString(token.value);

prefixRules['true'] = (token, ctx) => {
  if (token.value === 'true') {
    return true;
  }
  throw new Error('Only \'true/false\' is considered as bool');
};

prefixRules['false'] = (token, ctx) => {
  if (token.value === 'false') {
    return false;
  }
  throw new Error('Only \'true/false\' is considered as bool');
};

// infix rule definition starts here
infixRules['+'] = infixRules['-'] = infixRules['*'] = infixRules['/']
  = (left, token, ctx) => {
    let operator = token.kind;
    let right = ctx.parse(operator);
    testMathOperands(operator, left, right);
    switch (operator) {
      case '+':  return left + right;
      case '-':  return left - right;
      case '*':  return left * right;
      case '/':  return left / right;
      default: throw new Error(`unknown infix operator: '${operator}'`);
    }
  };

infixRules['**'] = (left, token, ctx) => {
  let operator = token.kind;
  let right = ctx.parse('**-right-associative');
  testMathOperands(operator, left, right);
  if (typeof left !== typeof right) {
    throw new InterpreterError(`TypeError: ${typeof left} ${operator} ${typeof right}`);
  }
  return Math.pow(left, right);
};

infixRules['['] = (left, token, ctx) => parseInterval(left, token, ctx);

infixRules['.'] = (left, token, ctx) => {
  if (isObject(left)) {
    let key = ctx.require('identifier').value;
    if (left.hasOwnProperty(key)) {
      return left[key];
    }
    throw new InterpreterError('can access own properties of objects');
  }
  throw expectationError('infix: .', 'objects');
};

infixRules['('] =  (left, token, ctx) => {
  if (isFunction(left)) {
    return left.apply(null, parseList(ctx, ',', ')'));
  }
  throw expectationError('infix: f(args)', 'f to be function');
};

infixRules['=='] = infixRules['!='] = infixRules['<='] = 
infixRules['>='] = infixRules['<'] =  infixRules['>'] 
  =  (left, token, ctx) => {
    let operator = token.kind;
    let right = ctx.parse(operator);
    testComparisonOperands(operator, left, right);
    switch (operator) {
      case '>=': return left >= right;
      case '<=': return left <= right;
      case '>':  return left > right;
      case '<':  return left < right;
      case '==': return left === right;
      case '!=': return left !== right;
      default:   throw new Error('no rule for comparison operator: ' + operator);
    }
  };

infixRules['||'] = infixRules['&&'] = (left, token, ctx) => {
  let operator = token.kind;
  let right = ctx.parse(operator);
  testLogicalOperand(operator, left);
  testLogicalOperand(operator, right);
  switch (operator) {
    case '||':  return left || right;
    case '&&':  return left && right;
    default:    throw new Error('no rule for boolean operator: ' + operator);
  }
};

<<<<<<< HEAD
export default new PrattParser({
=======
infixRules['in'] = (left, token, ctx) => {
  let right = ctx.parse(token.kind);
  if (isObject(right) && !isArray(right)) {
    if (isNumber(left)) {
      throw expectationError('Infix: in', 'String query on Object');
    }
    right = Object.keys(right);
  }

  if (!(isArray(right) || isString(right))) {
    throw expectationError('Infix: in', 'array/string/object to perform lookup');
  }

  if (isArray(right) && !(isNumber(left) || isString(left))) {
    throw expectationError('Infix: in', 'String/Number query on Array');
  }

  if (isString(right) && !isString(left)) {
    throw expectationError('Infix: in', 'String query on String');
  }

  return right.indexOf(left) !== -1;
};

module.exports = new PrattParser({
>>>>>>> d6604277
  ignore: '\\s+', // ignore all whitespace including \n
  patterns: {
    number:     '[0-9]+(?:\\.[0-9]+)?',
    identifier: '[a-zA-Z_][a-zA-Z_0-9]*',
    string:     '\'[^\']*\'|"[^"]*"',
  },
  tokens: [
    '**', ...'+-*/[].(){}:,'.split(''),
    '>=', '<=', '<', '>', '==', '!=', '!', '&&', '||',
    'true', 'false', 'in', 'number', 'identifier', 'string',
  ],
  precedence: [
    ['in'],
    ['||'],
    ['&&'],
  	['==', '!='],
  	['>=', '<=', '<', '>'],
    ['+', '-'],
    ['*', '/'],
    ['**-right-associative'],
    ['**'],
    ['[', '.'],
    ['('],
    ['unary'],
  ],
  prefixRules,
  infixRules,
});<|MERGE_RESOLUTION|>--- conflicted
+++ resolved
@@ -275,9 +275,6 @@
   }
 };
 
-<<<<<<< HEAD
-export default new PrattParser({
-=======
 infixRules['in'] = (left, token, ctx) => {
   let right = ctx.parse(token.kind);
   if (isObject(right) && !isArray(right)) {
@@ -303,7 +300,6 @@
 };
 
 module.exports = new PrattParser({
->>>>>>> d6604277
   ignore: '\\s+', // ignore all whitespace including \n
   patterns: {
     number:     '[0-9]+(?:\\.[0-9]+)?',
