--- conflicted
+++ resolved
@@ -17,12 +17,259 @@
 ---
 section:  Initial Minimal Subset
 ---
+title:    Identity
+context:  {}
+template: {key: [1,2,{key2: 'val', key3: 1}, true], f: false}
+result:   {key: [1,2,{key2: 'val', key3: 1}, true], f: false}
+---
+title:    fromNow
+context:  {}
+template: {$fromNow: ''}
+result:   '2017-01-19T16:27:20.974Z'
+---
+title:    fromNow 2 days 3 hours
+context:  {}
+template: {$fromNow: '2 days 3 hours'}
+result:   '2017-01-21T19:27:20.974Z'
+---
+title:    $eval
+context:  {key: ['value', 1, 2, true, {}]}
+template: {$eval: 'key'}
+result:   ['value', 1, 2, true, {}]
+---
+title:    $json
+context:  {}
+template: {$json: [1,2,true,{},[]]}
+result:   '[1,2,true,{},[]]'
+---
+title:    $json alphabetical
+context:  {}
+template: {$json: {'Z':null,'q':1,'a':{'c':45,'b':['9',8,{}]},'r':true}}
+result:   '{"Z":null,"a":{"b":["9",8,{}],"c":45},"q":1,"r":true}'
+---
+title:    string interpolation
+context:  {key: 'world', num: 1}
+template: {message: 'hello ${key}', 'k-${num}': true}
+result:   {message: 'hello world', 'k-1': true}
+---
+title:    string interpolation with object evaluation
+context:  {key: 'world', num: 1}
+template: {message: 'hello ${{a: "world"}.a}', 'k-${{a: 1}.a + {a: 0}.a}': true}
+result:   {message: 'hello world', 'k-1': true}
+---
+title: multiple string interpolation (1)
+context:  {a: 'hello', b: 'world'}
+template: {message: '${a} ${b}'}
+result:   {message: 'hello world'}
+---
+title: multiple string interpolation (2)
+context:  {a: 'hello', b: 'world'}
+template: {message: '${a}$$${b}'}
+result:   {message: 'hello$${b}'}
+---
+title: multiple string interpolation (3)
+context:  {a: 'hello', b: 'world'}
+template: {message: '${a}##${b}'}
+result:   {message: 'hello##world'}
+---
+title: string interpolation escapes
+context:  {}
+template: {message: 'a literal $${in a string}'}
+result:   {message: 'a literal ${in a string}'}
+---
+title: string interpolation escapes with more $
+context:  {x: 'a'}
+template: ['${x}', '$${x}', '$$${x}', '$$$${x}', '$$$$${x}']
+result:   ['a', '${x}', '$${x}', '$$${x}', '$$$${x}']
+---
+title: string interpolation of keys
+context: {name: 'foo', value: 'bar'}
+template: {"tc_${name}": "${value}"}
+result: {"tc_foo": "bar"}
+---
+title: string interpolation with unbalanced }
+context:  {}
+template: {message: 'tricky ${"}}}}"}'}
+result:   {message: 'tricky }}}}'}
+---
+title:    can't interpolate arrays
+context:  {key: [1,2,3]}
+template: {message: 'hello ${key}'}
+error:    "TemplateError at template.message: interpolation of 'key' produced an array or object"
+---
+title:    can't interpolate objects
+context:  {key: {}}
+template: 'hello ${key}'
+error:    "TemplateError: interpolation of 'key' produced an array or object"
+---
+title:    booleans interpolate
+context:  {t: true, f: false}
+template: '${t} or ${f}: yeast is a bacterium'
+result:   'true or false: yeast is a bacterium'
+---
+title:    numbers interpolate
+context:  {round: 3, decimal: 3.75}
+template: '${round}, really ${decimal}'
+result:   '3, really 3.75'
+---
+title:    nulls interpolate
+context:  {nothing: null}
+template: 'big pile of ${nothing}'
+result:   'big pile of '
+---
+title: invalid context
+context: {'a b c': 1}
+template: {}
+error: 'TemplateError: top level keys of context must follow /[a-zA-Z_][a-zA-Z0-9_]*/'
+panic: true
+################################################################################
+---
+section:  $if operator
+---
+title:    $if-then-else, true
+context:  {cond: true}
+template: {$if: 'cond', then: 1, else: 2}
+result:   1
+---
+title:    $if-then-else, false
+context:  {cond: false}
+template: {$if: 'cond', then: 1, else: 2}
+result:   2
+---
+title:    $if-then in array, true
+context:  {cond: true}
+template: [0, {$if: 'cond', then: 1}]
+result:   [0, 1]
+---
+title:    $if-then in array, false
+context:  {cond: false}
+template: [0, {$if: 'cond', then: 1}]
+result:   [0] # missing else branch should return a delete-marker
+---
+title:    $if-then in object, true
+context:  {cond: true}
+template: {key: {$if: 'cond', then: 1}, k2: 3}
+result:   {key: 1, k2: 3}
+---
+title:    $if-then in object, false
+context:  {cond: false}
+template: {key: {$if: 'cond', then: 1}, k2: 3}
+result:   {k2: 3} # missing else branch should return a delete-marker
+---
+title:    $if -> delete-marker, true
+context:  {cond: true}
+template: {key: {$if: 'cond'}, k2: 3}
+result:   {k2: 3} # missing then/else branches should return a delete-marker
+---
+title:    $if -> delete-marker, false
+context:  {cond: false}
+template: {key: {$if: 'cond'}, k2: 3}
+result:   {k2: 3} # missing then/else branches should return a delete-marker
+---
+title: $if->then, then => $eval, true
+context: {key: {b: 1}}
+template: {$if: 'true', then: {$eval: 'key'}}
+result: {b: 1}
+---
+title: $if->else, else => $eval, false
+context: {key: {b: 1}}
+template: {$if: 'false', else: {$eval: 'key'}}
+result: {b: 1}
+---
+title: $if->then, then => ${}, true
+context: {key: 'one'}
+template: {$if: 'true', then: '${key}'}
+result: 'one'
+---
+title: $if->else, else => ${}, false
+context: {key: 'one'}
+template: {$if: 'false', else: '${key}'}
+result: 'one'
+---
+title: $if->then, then => object, true
+context: {cond: true}
+template: {$if: 'cond', then: {key: 'hello world'}}
+result: {key: 'hello world'}
+---
+title: $if->else, else => object, false
+context: {cond: false}
+template: {$if: 'cond', else: {key: 'hello world'}}
+result: {key: 'hello world'}
+---
+title: $if->then, then => object, $eval, true
+context: {cond: true, key: 'hello world'}
+template: {$if: 'cond', then: {key: {$eval: 'key'}}}
+result: {key: 'hello world'}
+---
+title: $if->else, else => object, $eval, false
+context: {cond: false, key: 'hello world'}
+template: {$if: 'cond', else: {key: {$eval: 'key'}}}
+result: {key: 'hello world'}
+---
+title: $if->then, then => object, interpolation, true
+context: {cond: true, key: 'world'}
+template: {$if: 'cond', then: {key: 'hello ${key}'}}
+result: {key: 'hello world'}
+---
+title: $if->else, else => object, interpolation, false
+context: {cond: false, key: 'world'}
+template: {$if: 'cond', else: {key: 'hello ${key}'}}
+result: {key: 'hello world'}
+---
+title: $if->then->else, empty string
+context: {cond: "", key: 'world'}
+template: {$if: 'cond', then: "t", else: "f"}
+result: f
+---
+title: $if->then->else, nonempty string
+context: {cond: "stuff", key: 'world'}
+template: {$if: 'cond', then: "t", else: "f"}
+result: t
+---
+title: $if->then->else, string "0"  # once upon a time, this was false in PHP.. maybe still is
+context: {cond: "0", key: 'world'}
+template: {$if: 'cond', then: "t", else: "f"}
+result: t
+---
+title: $if->then->else, zero
+context: {cond: 0, key: 'world'}
+template: {$if: 'cond', then: "t", else: "f"}
+result: f
+---
+title: $if->then->else, one
+context: {cond: 1, key: 'world'}
+template: {$if: 'cond', then: "t", else: "f"}
+result: t
+---
+title: $if->then->else, null
+context: {cond: null, key: 'world'}
+template: {$if: 'cond', then: "t", else: "f"}
+result: f
+---
+title: $if->then->else, empty array
+context: {cond: [], key: 'world'}
+template: {$if: 'cond', then: "t", else: "f"}
+result: f
+---
+title: $if->then->else, nonempty array
+context: {cond: [1, 2], key: 'world'}
+template: {$if: 'cond', then: "t", else: "f"}
+result: t
+---
+title: $if->then->else, empty object
+context: {cond: {}, key: 'world'}
+template: {$if: 'cond', then: "t", else: "f"}
+result: f
+---
 title: $if->then->else, nonempty object
 context: {cond: {a: 2}, key: 'world'}
-template: {$if: '+2', then: "t", else: "f"}
+template: {$if: 'cond', then: "t", else: "f"}
 result: t
-<<<<<<< HEAD
-=======
+---
+title: $if->then->else, function
+context: {}
+template: {$if: 'min', then: "t", else: "f"}
+result: t
 ---
 title:    $if->then evaluating to nothing at the top level is null
 context:  {cond: false}
@@ -4880,5 +5127,4 @@
 template: {foo: [1, {"123": [{$eval: 10}]}]}
 error: 'TemplateError at template.foo[1]["123"][0]: $eval must be given a string expression'
 
->>>>>>> c9e4e31b
 ################################################################################